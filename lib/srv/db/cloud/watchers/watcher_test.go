/*
Copyright 2021 Gravitational, Inc.

Licensed under the Apache License, Version 2.0 (the "License");
you may not use this file except in compliance with the License.
You may obtain a copy of the License at

    http://www.apache.org/licenses/LICENSE-2.0

Unless required by applicable law or agreed to in writing, software
distributed under the License is distributed on an "AS IS" BASIS,
WITHOUT WARRANTIES OR CONDITIONS OF ANY KIND, either express or implied.
See the License for the specific language governing permissions and
limitations under the License.
*/

package watchers

import (
	"context"
	"fmt"
	"testing"
	"time"

	"github.com/gravitational/teleport/api/types"
	"github.com/gravitational/teleport/lib/services"
	"github.com/gravitational/teleport/lib/srv/db/cloud"
	"github.com/gravitational/teleport/lib/srv/db/common"

	"github.com/aws/aws-sdk-go/aws"
	"github.com/aws/aws-sdk-go/service/rds"
	"github.com/aws/aws-sdk-go/service/rds/rdsiface"

	"github.com/pborman/uuid"
	"github.com/stretchr/testify/require"
)

// TestWatcher tests cloud databases watcher.
func TestWatcher(t *testing.T) {
	ctx := context.Background()

	rdsInstance1, rdsDatabase1 := makeRDSInstance(t, "instance-1", "us-east-1", map[string]string{"env": "prod"})
	rdsInstance2, _ := makeRDSInstance(t, "instance-2", "us-east-2", map[string]string{"env": "prod"})
	rdsInstance3, _ := makeRDSInstance(t, "instance-3", "us-east-1", map[string]string{"env": "dev"})
	rdsInstance4, rdsDatabase4 := makeRDSInstance(t, "instance-4", "us-west-1", nil)

	auroraCluster1, auroraDatabase1 := makeRDSCluster(t, "cluster-1", "us-east-1", services.RDSEngineModeProvisioned, map[string]string{"env": "prod"})
	auroraCluster2, auroraDatabases2 := makeRDSClusterWithExtraEndpoints(t, "cluster-2", "us-east-2", map[string]string{"env": "dev"})
	auroraCluster3, _ := makeRDSCluster(t, "cluster-3", "us-east-2", services.RDSEngineModeProvisioned, map[string]string{"env": "prod"})
	auroraClusterUnsupported, _ := makeRDSCluster(t, "serverless", "us-east-1", services.RDSEngineModeServerless, map[string]string{"env": "prod"})

	tests := []struct {
		name              string
		awsMatchers       []services.AWSMatcher
		clients           common.CloudClients
		expectedDatabases types.Databases
	}{
		{
			name: "rds labels matching",
			awsMatchers: []services.AWSMatcher{
				{
					Types:   []string{services.AWSMatcherRDS},
					Regions: []string{"us-east-1"},
					Tags:    types.Labels{"env": []string{"prod"}},
				},
				{
					Types:   []string{services.AWSMatcherRDS},
					Regions: []string{"us-east-2"},
					Tags:    types.Labels{"env": []string{"dev"}},
				},
			},
			clients: &common.TestCloudClients{
				RDSPerRegion: map[string]rdsiface.RDSAPI{
					"us-east-1": &cloud.RDSMock{
						DBInstances: []*rds.DBInstance{rdsInstance1, rdsInstance3},
						DBClusters:  []*rds.DBCluster{auroraCluster1},
					},
					"us-east-2": &cloud.RDSMock{
						DBInstances: []*rds.DBInstance{rdsInstance2},
						DBClusters:  []*rds.DBCluster{auroraCluster2, auroraCluster3},
					},
				},
			},
			expectedDatabases: types.Databases{rdsDatabase1, auroraDatabase1, auroraDatabase2},
		},
		{
			name: "rds aurora unsupported",
			awsMatchers: []services.AWSMatcher{{
				Types:   []string{services.AWSMatcherRDS},
				Regions: []string{"us-east-1"},
				Tags:    types.Labels{"*": []string{"*"}},
			}},
			clients: &common.TestCloudClients{
				RDSPerRegion: map[string]rdsiface.RDSAPI{
					"us-east-1": &cloud.RDSMock{
						DBClusters: []*rds.DBCluster{auroraCluster1, auroraClusterUnsupported},
					},
				},
			},
			expectedDatabases: types.Databases{auroraDatabase1},
		},
		{
			name: "skip access denied errors",
			awsMatchers: []services.AWSMatcher{{
				Types:   []string{services.AWSMatcherRDS},
				Regions: []string{"ca-central-1", "us-west-1", "us-east-1"},
				Tags:    types.Labels{"*": []string{"*"}},
			}},
			clients: &common.TestCloudClients{
				RDSPerRegion: map[string]rdsiface.RDSAPI{
					"ca-central-1": &cloud.RDSMockUnauth{},
					"us-west-1": &cloud.RDSMockByDBType{
						DBInstances: &cloud.RDSMock{DBInstances: []*rds.DBInstance{rdsInstance4}},
						DBClusters:  &cloud.RDSMockUnauth{},
					},
					"us-east-1": &cloud.RDSMockByDBType{
						DBInstances: &cloud.RDSMockUnauth{},
						DBClusters:  &cloud.RDSMock{DBClusters: []*rds.DBCluster{auroraCluster1}},
					},
				},
			},
			expectedDatabases: types.Databases{rdsDatabase4, auroraDatabase1},
		},
	}

<<<<<<< HEAD
	go watcher.fetchAndSend()
	select {
	case databases := <-watcher.DatabasesC():
		expected := append(types.Databases{rdsDatabase1, auroraDatabase1}, auroraDatabases2...)
		require.Equal(t, expected, databases)
	case <-time.After(time.Second):
		t.Fatal("didn't receive databases after 1 second")
=======
	for _, test := range tests {
		t.Run(test.name, func(t *testing.T) {
			watcher, err := NewWatcher(ctx, WatcherConfig{AWSMatchers: test.awsMatchers, Clients: test.clients})
			require.NoError(t, err)

			go watcher.fetchAndSend()
			select {
			case databases := <-watcher.DatabasesC():
				require.Equal(t, test.expectedDatabases, databases)
			case <-time.After(time.Second):
				t.Fatal("didn't receive databases after 1 second")
			}
		})
>>>>>>> 875315cb
	}

}

func makeRDSInstance(t *testing.T, name, region string, labels map[string]string) (*rds.DBInstance, types.Database) {
	instance := &rds.DBInstance{
		DBInstanceArn:        aws.String(fmt.Sprintf("arn:aws:rds:%v:1234567890:db:%v", region, name)),
		DBInstanceIdentifier: aws.String(name),
		DbiResourceId:        aws.String(uuid.New()),
		Engine:               aws.String(services.RDSEnginePostgres),
		Endpoint: &rds.Endpoint{
			Address: aws.String("localhost"),
			Port:    aws.Int64(5432),
		},
		TagList: labelsToTags(labels),
	}
	database, err := services.NewDatabaseFromRDSInstance(instance)
	require.NoError(t, err)
	return instance, database
}

func makeRDSCluster(t *testing.T, name, region, engineMode string, labels map[string]string) (*rds.DBCluster, types.Database) {
	cluster := &rds.DBCluster{
		DBClusterArn:        aws.String(fmt.Sprintf("arn:aws:rds:%v:1234567890:cluster:%v", region, name)),
		DBClusterIdentifier: aws.String(name),
		DbClusterResourceId: aws.String(uuid.New()),
		Engine:              aws.String(services.RDSEngineAuroraMySQL),
		EngineMode:          aws.String(engineMode),
		Endpoint:            aws.String("localhost"),
		Port:                aws.Int64(3306),
		TagList:             labelsToTags(labels),
	}
	database, err := services.NewDatabaseFromRDSCluster(cluster)
	require.NoError(t, err)
	return cluster, database
}

func makeRDSClusterWithExtraEndpoints(t *testing.T, name, region string, labels map[string]string) (*rds.DBCluster, types.Databases) {
	cluster := &rds.DBCluster{
		DBClusterArn:        aws.String(fmt.Sprintf("arn:aws:rds:%v:1234567890:cluster:%v", region, name)),
		DBClusterIdentifier: aws.String(name),
		DbClusterResourceId: aws.String(uuid.New()),
		Engine:              aws.String(services.RDSEngineAuroraMySQL),
		EngineMode:          aws.String(services.RDSEngineModeProvisioned),
		Endpoint:            aws.String("localhost"),
		ReaderEndpoint:      aws.String("reader.host"),
		Port:                aws.Int64(3306),
		TagList:             labelsToTags(labels),
		DBClusterMembers:    []*rds.DBClusterMember{&rds.DBClusterMember{}, &rds.DBClusterMember{}},
		CustomEndpoints: []*string{
			aws.String("custom1.cluster-custom-example.us-east-1.rds.amazonaws.com"),
			aws.String("custom2.cluster-custom-example.us-east-1.rds.amazonaws.com"),
		},
	}

	primaryDatabase, err := services.NewDatabaseFromRDSCluster(cluster)
	require.NoError(t, err)

	readerDatabase, err := services.NewDatabaseFromRDSClusterReaderEndpoint(cluster)
	require.NoError(t, err)

	customDatabases, err := services.NewDatabasesFromRDSClusterCustomEndpoints(cluster)
	require.NoError(t, err)

	return cluster, append(types.Databases{primaryDatabase, readerDatabase}, customDatabases...)
}

func labelsToTags(labels map[string]string) (tags []*rds.Tag) {
	for key, val := range labels {
		tags = append(tags, &rds.Tag{
			Key:   aws.String(key),
			Value: aws.String(val),
		})
	}
	return tags
}<|MERGE_RESOLUTION|>--- conflicted
+++ resolved
@@ -81,7 +81,7 @@
 					},
 				},
 			},
-			expectedDatabases: types.Databases{rdsDatabase1, auroraDatabase1, auroraDatabase2},
+			expectedDatabases: append(types.Databases{rdsDatabase1, auroraDatabase1}, auroraDatabases2...),
 		},
 		{
 			name: "rds aurora unsupported",
@@ -123,15 +123,6 @@
 		},
 	}
 
-<<<<<<< HEAD
-	go watcher.fetchAndSend()
-	select {
-	case databases := <-watcher.DatabasesC():
-		expected := append(types.Databases{rdsDatabase1, auroraDatabase1}, auroraDatabases2...)
-		require.Equal(t, expected, databases)
-	case <-time.After(time.Second):
-		t.Fatal("didn't receive databases after 1 second")
-=======
 	for _, test := range tests {
 		t.Run(test.name, func(t *testing.T) {
 			watcher, err := NewWatcher(ctx, WatcherConfig{AWSMatchers: test.awsMatchers, Clients: test.clients})
@@ -145,9 +136,7 @@
 				t.Fatal("didn't receive databases after 1 second")
 			}
 		})
->>>>>>> 875315cb
-	}
-
+	}
 }
 
 func makeRDSInstance(t *testing.T, name, region string, labels map[string]string) (*rds.DBInstance, types.Database) {
